--- conflicted
+++ resolved
@@ -1,10 +1,6 @@
 [tool.poetry]
 name = "gen_surv"
-<<<<<<< HEAD
-version = "1.0.4"
-=======
 version = "1.0.5"
->>>>>>> 970e4067
 description = "A Python package for simulating survival data, inspired by the R package genSurv"
 authors = ["Diogo Ribeiro <diogo.debastos.ribeiro@gmail.com>"]
 license = "MIT"
